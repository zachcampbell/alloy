--- conflicted
+++ resolved
@@ -36,12 +36,8 @@
 	APIKey                alloytypes.Secret `alloy:"api_key,attr,optional"`
 	MaxAllowedPayloadSize units.Base2Bytes  `alloy:"max_allowed_payload_size,attr,optional"`
 
-<<<<<<< HEAD
-	RateLimiting RateLimitingArguments `alloy:"rate_limiting,block,optional"`
-=======
-	RateLimiting    RateLimitingArguments `river:"rate_limiting,block,optional"`
-	IncludeMetadata bool                  `river:"include_metadata,attr,optional"`
->>>>>>> 2e95228c
+	RateLimiting    RateLimitingArguments `alloy:"rate_limiting,block,optional"`
+	IncludeMetadata bool                  `alloy:"include_metadata,attr,optional"`
 }
 
 func (s *ServerArguments) SetToDefault() {
