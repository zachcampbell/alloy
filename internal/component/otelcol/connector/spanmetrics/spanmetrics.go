--- conflicted
+++ resolved
@@ -45,12 +45,9 @@
 	// indefinitely over the lifetime of the collector.
 	DimensionsCacheSize int `alloy:"dimensions_cache_size,attr,optional"`
 
-<<<<<<< HEAD
-	AggregationTemporality string `alloy:"aggregation_temporality,attr,optional"`
-=======
 	// ResourceMetricsCacheSize defines the size of the cache holding metrics for a service. This is mostly relevant for
 	// cumulative temporality to avoid memory leaks and correct metric timestamp resets.
-	ResourceMetricsCacheSize int `river:"resource_metrics_cache_size,attr,optional"`
+	ResourceMetricsCacheSize int `alloy:"resource_metrics_cache_size,attr,optional"`
 
 	// ResourceMetricsKeyAttributes filters the resource attributes used to create the resource metrics key hash.
 	// This can be used to avoid situations where resource attributes may change across service restarts, causing
@@ -59,10 +56,9 @@
 	// than one service and span.
 	// e.g. ["service.name", "telemetry.sdk.language", "telemetry.sdk.name"]
 	// See https://opentelemetry.io/docs/specs/semconv/resource/ for possible attributes.
-	ResourceMetricsKeyAttributes []string `river:"resource_metrics_key_attributes,attr,optional"`
-
-	AggregationTemporality string `river:"aggregation_temporality,attr,optional"`
->>>>>>> 2e95228c
+	ResourceMetricsKeyAttributes []string `alloy:"resource_metrics_key_attributes,attr,optional"`
+
+	AggregationTemporality string `alloy:"aggregation_temporality,attr,optional"`
 
 	Histogram HistogramConfig `alloy:"histogram,block"`
 
@@ -76,7 +72,7 @@
 	Exemplars ExemplarsConfig `alloy:"exemplars,block,optional"`
 
 	// Events defines the configuration for events section of spans.
-	Events EventsConfig `river:"events,block,optional"`
+	Events EventsConfig `alloy:"events,block,optional"`
 
 	// Output configures where to send processed data. Required.
 	Output *otelcol.ConsumerArguments `alloy:"output,block"`
