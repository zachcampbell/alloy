package rules

import (
	"fmt"
	"time"

	"github.com/grafana/alloy/internal/component/common/config"
	"github.com/grafana/alloy/internal/component/common/kubernetes"
)

type Arguments struct {
	Address              string                  `alloy:"address,attr"`
	TenantID             string                  `alloy:"tenant_id,attr,optional"`
	UseLegacyRoutes      bool                    `alloy:"use_legacy_routes,attr,optional"`
	PrometheusHTTPPrefix string                  `alloy:"prometheus_http_prefix,attr,optional"`
	HTTPClientConfig     config.HTTPClientConfig `alloy:",squash"`
	SyncInterval         time.Duration           `alloy:"sync_interval,attr,optional"`
	MimirNameSpacePrefix string                  `alloy:"mimir_namespace_prefix,attr,optional"`

	RuleSelector          kubernetes.LabelSelector `alloy:"rule_selector,block,optional"`
	RuleNamespaceSelector kubernetes.LabelSelector `alloy:"rule_namespace_selector,block,optional"`
}

var DefaultArguments = Arguments{
<<<<<<< HEAD
	SyncInterval:         30 * time.Second,
	MimirNameSpacePrefix: "alloy",
=======
	SyncInterval:         5 * time.Minute,
	MimirNameSpacePrefix: "agent",
>>>>>>> 2e95228c
	HTTPClientConfig:     config.DefaultHTTPClientConfig,
	PrometheusHTTPPrefix: "/prometheus",
}

// SetToDefault implements syntax.Defaulter.
func (args *Arguments) SetToDefault() {
	*args = DefaultArguments
}

// Validate implements syntax.Validator.
func (args *Arguments) Validate() error {
	if args.SyncInterval <= 0 {
		return fmt.Errorf("sync_interval must be greater than 0")
	}
	if args.MimirNameSpacePrefix == "" {
		return fmt.Errorf("mimir_namespace_prefix must not be empty")
	}

	// We must explicitly Validate because HTTPClientConfig is squashed and it won't run otherwise
	return args.HTTPClientConfig.Validate()
}<|MERGE_RESOLUTION|>--- conflicted
+++ resolved
@@ -22,13 +22,8 @@
 }
 
 var DefaultArguments = Arguments{
-<<<<<<< HEAD
-	SyncInterval:         30 * time.Second,
+	SyncInterval:         5 * time.Minute,
 	MimirNameSpacePrefix: "alloy",
-=======
-	SyncInterval:         5 * time.Minute,
-	MimirNameSpacePrefix: "agent",
->>>>>>> 2e95228c
 	HTTPClientConfig:     config.DefaultHTTPClientConfig,
 	PrometheusHTTPPrefix: "/prometheus",
 }
